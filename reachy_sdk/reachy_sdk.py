--- conflicted
+++ resolved
@@ -32,9 +32,6 @@
 
 
 class ReachySDK:
-<<<<<<< HEAD
-    def __init__(self, host: str, sdk_port: int = 50055, camera_port: int = 50057) -> None:
-=======
     """The ReachySDK class handles the connection with your robot.
 
     It holds:
@@ -45,9 +42,8 @@
     The synchronisation with the robot is automatically launched at instanciation and is handled in background automatically.
     """
 
-    def __init__(self, host: str, sdk_port: int = 50055) -> None:
+    def __init__(self, host: str, sdk_port: int = 50055, camera_port: int = 50057) -> None:
         """Set up the connection with the robot."""
->>>>>>> 498d41eb
         self._host = host
         self._sdk_port = sdk_port
         self._camera_port = camera_port
